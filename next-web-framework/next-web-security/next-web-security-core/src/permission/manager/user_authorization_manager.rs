<<<<<<< HEAD
use crate::{
    core::http_security::HttpSecurity,
    permission::{
        models::permission_group::{CombinationMode, PermissionGroup},
        service::authentication_service::AuthenticationService,
    },
};

#[derive(Clone)]
pub struct UserAuthenticationManager<S>
where
    S: AuthenticationService,
{
    authentication_service: S,
    pub(crate) http_security: HttpSecurity,
}

impl<S> UserAuthenticationManager<S>
where
    S: AuthenticationService,
{
    pub fn new(authentication_service: S, http_security: HttpSecurity) -> Self {
=======
use std::sync::Arc;

use crate::auth::models::login_type::LoginType;
use crate::permission::{
    models::permission_group::{CombinationMode, PermissionGroup},
    service::authentication_service::AuthenticationService,
};

#[derive(Clone)]
pub struct UserAuthenticationManager
{
    // options: UserAuthorizationOptions,
    authentication_service: Arc<dyn AuthenticationService>,
}

impl UserAuthenticationManager
{
    pub fn new(
        // options: UserAuthorizationOptions,
        authentication_service: Arc<dyn AuthenticationService>,
    ) -> Self {
>>>>>>> 8f0a4567
        Self {
            authentication_service,
            http_security,
        }
    }

<<<<<<< HEAD
    pub fn authentication_service(&self) -> &S {
=======
    // pub fn options(&self) -> &UserAuthorizationOptions {
    //     &self.options
    // }

    pub fn authentication_service(&self) -> &Arc<dyn AuthenticationService> {
>>>>>>> 8f0a4567
        &self.authentication_service
    }
}

<<<<<<< HEAD
impl<S> UserAuthenticationManager<S>
where
    S: AuthenticationService,
=======
impl UserAuthenticationManager
>>>>>>> 8f0a4567
{
    pub async fn pre_authorize(
        &self,
<<<<<<< HEAD
        req_headers: &axum::http::HeaderMap,
        permission_group: &PermissionGroup,
=======
        user_id: &'a String,
        login_type: &'a LoginType,
        auth_group: &'a PermissionGroup,
>>>>>>> 8f0a4567
    ) -> bool {
        if permission_group.valid() {
            return true;
        }

<<<<<<< HEAD
        let roles = permission_group.get_roles();
        let permissions = permission_group.get_permissions();
        let mode = permission_group.get_mode();
=======
        let roles = auth_group.roles();
        let permissions = auth_group.permissions();
        let binding = auth_group.mode();
        let mode = binding.as_ref();
>>>>>>> 8f0a4567

        let user_id = self.authentication_service.id(req_headers);
        let login_type = self.authentication_service.login_type(req_headers);

        let user_roles = self
            .authentication_service
            .user_role(&user_id, &login_type)
            .await
            .map(|s| s.iter().map(|s| s.to_string()).collect::<Vec<_>>());

        // Mode  And or Or
        // tips:
        // 1. And mode: if user has all roles and permissions, return true
        // 2. Or mode: if user has any roles or permissions, return true
<<<<<<< HEAD
        let role_flag = permission_group.match_value(roles, user_roles.as_ref());
        if *mode == CombinationMode::And {
=======
        let role_flag = auth_group.match_value(
            roles.unwrap_or_default(),
            user_roles,
            mode,
        );
        if let Some(var1) = mode {
            if var1 != &CombinationMode::Or {
                if !role_flag {
                    return false;
                }
            }
        } else {
>>>>>>> 8f0a4567
            if !role_flag {
                return false;
            }
        } else {
            if role_flag {
                return true;
            }
        }

        let user_permissions = self
            .authentication_service
            .user_permission(&user_id, &login_type)
            .await
            .map(|s| s.iter().map(|s| s.to_string()).collect::<Vec<_>>());

<<<<<<< HEAD
        let permission_flag = permission_group.match_value(permissions, user_permissions.as_ref());
=======
        let permission_flag = auth_group.match_value(
            permissions.unwrap_or_default(),
            user_permissions,
            mode,
        );
>>>>>>> 8f0a4567

        if role_flag && permission_flag {
            return true;
        }
        false
    }
}<|MERGE_RESOLUTION|>--- conflicted
+++ resolved
@@ -1,27 +1,3 @@
-<<<<<<< HEAD
-use crate::{
-    core::http_security::HttpSecurity,
-    permission::{
-        models::permission_group::{CombinationMode, PermissionGroup},
-        service::authentication_service::AuthenticationService,
-    },
-};
-
-#[derive(Clone)]
-pub struct UserAuthenticationManager<S>
-where
-    S: AuthenticationService,
-{
-    authentication_service: S,
-    pub(crate) http_security: HttpSecurity,
-}
-
-impl<S> UserAuthenticationManager<S>
-where
-    S: AuthenticationService,
-{
-    pub fn new(authentication_service: S, http_security: HttpSecurity) -> Self {
-=======
 use std::sync::Arc;
 
 use crate::auth::models::login_type::LoginType;
@@ -43,59 +19,43 @@
         // options: UserAuthorizationOptions,
         authentication_service: Arc<dyn AuthenticationService>,
     ) -> Self {
->>>>>>> 8f0a4567
         Self {
             authentication_service,
             http_security,
         }
     }
 
-<<<<<<< HEAD
-    pub fn authentication_service(&self) -> &S {
-=======
-    // pub fn options(&self) -> &UserAuthorizationOptions {
-    //     &self.options
-    // }
-
     pub fn authentication_service(&self) -> &Arc<dyn AuthenticationService> {
->>>>>>> 8f0a4567
         &self.authentication_service
     }
 }
 
-<<<<<<< HEAD
-impl<S> UserAuthenticationManager<S>
-where
-    S: AuthenticationService,
-=======
 impl UserAuthenticationManager
->>>>>>> 8f0a4567
 {
     pub async fn pre_authorize(
         &self,
-<<<<<<< HEAD
-        req_headers: &axum::http::HeaderMap,
-        permission_group: &PermissionGroup,
-=======
         user_id: &'a String,
         login_type: &'a LoginType,
         auth_group: &'a PermissionGroup,
->>>>>>> 8f0a4567
     ) -> bool {
-        if permission_group.valid() {
-            return true;
+        if auth_group.is_combination() {
+            if auth_group.combination_valid() {
+                return true;
+            }
         }
 
-<<<<<<< HEAD
-        let roles = permission_group.get_roles();
-        let permissions = permission_group.get_permissions();
-        let mode = permission_group.get_mode();
-=======
         let roles = auth_group.roles();
         let permissions = auth_group.permissions();
         let binding = auth_group.mode();
         let mode = binding.as_ref();
->>>>>>> 8f0a4567
+
+        if roles.is_none() && permissions.is_none() {
+            return true;
+        }
+
+        let roles = permission_group.get_roles();
+        let permissions = permission_group.get_permissions();
+        let mode = permission_group.get_mode();
 
         let user_id = self.authentication_service.id(req_headers);
         let login_type = self.authentication_service.login_type(req_headers);
@@ -110,10 +70,6 @@
         // tips:
         // 1. And mode: if user has all roles and permissions, return true
         // 2. Or mode: if user has any roles or permissions, return true
-<<<<<<< HEAD
-        let role_flag = permission_group.match_value(roles, user_roles.as_ref());
-        if *mode == CombinationMode::And {
-=======
         let role_flag = auth_group.match_value(
             roles.unwrap_or_default(),
             user_roles,
@@ -126,7 +82,6 @@
                 }
             }
         } else {
->>>>>>> 8f0a4567
             if !role_flag {
                 return false;
             }
@@ -142,15 +97,11 @@
             .await
             .map(|s| s.iter().map(|s| s.to_string()).collect::<Vec<_>>());
 
-<<<<<<< HEAD
-        let permission_flag = permission_group.match_value(permissions, user_permissions.as_ref());
-=======
         let permission_flag = auth_group.match_value(
             permissions.unwrap_or_default(),
             user_permissions,
             mode,
         );
->>>>>>> 8f0a4567
 
         if role_flag && permission_flag {
             return true;
